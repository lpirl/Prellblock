--- conflicted
+++ resolved
@@ -1,61 +1,18 @@
 //! A server for communicating between RPUs.
 
-<<<<<<< HEAD
-use crate::{batcher::Batcher, BoxError};
-=======
-use crate::{batcher::Batcher, permission_checker::PermissionChecker};
->>>>>>> 009b0738
+use crate::{batcher::Batcher, permission_checker::PermissionChecker, BoxError};
 use balise::{
     handle_fn,
     server::{Handler, Server, TlsIdentity},
     Request,
 };
 use prellblock_client_api::{message, ClientMessage, Pong, Transaction};
-<<<<<<< HEAD
 use std::{net::TcpListener, sync::Arc};
 
 /// A receiver (server) instance.
 ///
 /// The Turi (old German for "door") is the entrypoint for
 /// any clients to send transactions.
-=======
-use std::{env, net::TcpListener, sync::Arc};
-
-type BoxError = Box<dyn std::error::Error + Send + Sync>;
-
-/// A receiver (server) instance.
-///
-/// # Example
-///
-/// ```no_run
-/// use prellblock::turi::Turi;
-/// use prellblock::permission_checker::PermissionChecker;
-/// use prellblock::world_state::WorldState;
-/// use prellblock::batcher::Batcher;
-/// use prellblock::data_broadcaster::Broadcaster;
-/// use std::{net::TcpListener, sync::Arc};
-///
-/// let bind_addr = "127.0.0.1:0"; // replace 0 with a real port
-///
-/// let listener = TcpListener::bind(bind_addr).unwrap();
-/// let peer_addresses = vec!["127.0.0.1:2480".parse().unwrap()]; // The ip addresses + ports of all other peers.
-///
-/// let broadcaster = Broadcaster::new(peer_addresses);
-/// let broadcaster = Arc::new(broadcaster);
-///
-/// let batcher = Batcher::new(broadcaster);
-/// let batcher = Arc::new(batcher.into());
-///
-/// let world_state = WorldState::default();
-/// let permission_checker = PermissionChecker::new(world_state);
-/// let permission_checker = Arc::new(permission_checker);
-///
-/// let turi = Turi::new("path_to_pfx.pfx".to_string(), batcher, permission_checker);
-/// std::thread::spawn(move || {
-///     turi.serve(&listener).unwrap();
-/// });
-/// ```
->>>>>>> 009b0738
 #[derive(Clone)]
 pub struct Turi {
     tls_identity: TlsIdentity,
@@ -68,15 +25,11 @@
     ///
     /// The `identity` is a path to a `.pfx` file.
     #[must_use]
-<<<<<<< HEAD
-    pub const fn new(tls_identity: TlsIdentity, batcher: Arc<Batcher>) -> Self {
-=======
     pub const fn new(
-        tls_identity: String,
+        tls_identity: TlsIdentity,
         batcher: Arc<Batcher>,
         permission_checker: Arc<PermissionChecker>,
     ) -> Self {
->>>>>>> 009b0738
         Self {
             tls_identity,
             batcher,
@@ -94,16 +47,12 @@
     fn handle_execute(&self, params: message::Execute) -> Result<(), BoxError> {
         let message::Execute(transaction) = params;
         // Check validity of transaction signature.
-<<<<<<< HEAD
         let transaction = transaction.verify()?;
         let peer_id = transaction.signer();
-=======
-        let transaction = transaction.verify(&peer_id)?;
 
         // Verify permissions
-        self.permission_checker.verify(&peer_id, &transaction)?;
+        self.permission_checker.verify(peer_id, &transaction)?;
 
->>>>>>> 009b0738
         match &transaction as &Transaction {
             Transaction::KeyValue { key, value } => {
                 log::info!("Client {} set {} to {}.", peer_id, key, value);
