--- conflicted
+++ resolved
@@ -6,17 +6,8 @@
     server::{Handler, Server},
     Request,
 };
-<<<<<<< HEAD
-use pinxit::Signable;
-use prellblock_client_api::{message, ClientMessage, Pong, TransactionMessage};
+use prellblock_client_api::{message, ClientMessage, Pong, Transaction};
 use std::{net::TcpListener, sync::Arc};
-=======
-use prellblock_client_api::{message, ClientMessage, Pong, Transaction};
-use std::{
-    net::{SocketAddr, TcpListener},
-    sync::Arc,
-};
->>>>>>> 01a09f5c
 
 type BoxError = Box<dyn std::error::Error + Send + Sync>;
 
@@ -84,19 +75,8 @@
 }
 
 impl Handler<ClientMessage> for Turi {
-<<<<<<< HEAD
     handle_fn!(self, ClientMessage, {
         Ping(_) => Ok(Pong),
-        SetValue(params) => self.handle_set_value(params),
+        Execute(params) => self.handle_execute(params),
     });
-=======
-    fn handle(&self, _addr: &SocketAddr, req: ClientMessage) -> Result<Response, BoxError> {
-        // handle the actual request
-        let res = match req {
-            ClientMessage::Ping(params) => params.handle(|_| Ok(Pong)),
-            ClientMessage::Execute(params) => params.handle(|params| self.handle_execute(params)),
-        };
-        Ok(res?)
-    }
->>>>>>> 01a09f5c
 }