//! A server for communicating between RPUs.

use crate::data_broadcaster::Broadcaster;
use balise::{
    server::{Handler, Response, Server},
    Request,
};
<<<<<<< HEAD
use prellblock_client_api::{message, ClientMessage, Pong, Transaction};
use std::net::{SocketAddr, TcpListener};
=======
use pinxit::Signable;
use prellblock_client_api::{message, ClientMessage, Pong, TransactionMessage};
use std::{
    net::{SocketAddr, TcpListener},
    sync::Arc,
};
>>>>>>> 333f5cb2

type BoxError = Box<dyn std::error::Error + Send + Sync>;

/// A receiver (server) instance.
///
/// # Example
///
/// ```no_run
/// use prellblock::turi::Turi;
/// use prellblock::data_broadcaster::Broadcaster;
/// use std::{net::TcpListener, sync::Arc};
///
/// let bind_addr = "127.0.0.1:0"; // replace 0 with a real port
///
/// let listener = TcpListener::bind(bind_addr).unwrap();
/// let peer_addresses = vec!["127.0.0.1:2480".parse().unwrap()]; // The ip addresses + ports of all other peers.
/// let broadcaster = Broadcaster::new(peer_addresses);
/// let broadcaster = Arc::new(broadcaster);
/// let turi = Turi::new("path_to_pfx.pfx".to_string(), broadcaster);
/// std::thread::spawn(move || {
///     turi.serve(&listener).unwrap();
/// });
/// ```
#[derive(Clone)]
pub struct Turi {
    tls_identity: String,
    broadcaster: Arc<Broadcaster>,
}

impl Turi {
    /// Create a new receiver instance.
    ///
    /// The `identity` is a path to a `.pfx` file.
    #[must_use]
    pub const fn new(tls_identity: String, broadcaster: Arc<Broadcaster>) -> Self {
        Self {
            tls_identity,
            broadcaster,
        }
    }

    /// The main server loop.
    pub fn serve(self, listener: &TcpListener) -> Result<(), BoxError> {
        let tls_identity = self.tls_identity.clone();
        let server = Server::new(self, tls_identity, "prellblock")?;
        server.serve(listener)
    }

    fn handle_execute(&self, params: message::Execute) -> Result<(), BoxError> {
        let message::Execute(peer_id, transaction) = params;
        // Check validity of transaction signature.
        let transaction = transaction.verify(&peer_id)?;

        match &transaction as &Transaction {
            Transaction::KeyValue { key, value } => {
                log::info!("Client {} set {} to {}.", peer_id, key, value);
            }
        }

<<<<<<< HEAD
        let message = crate::peer::message::Execute(peer_id, transaction.into());
        let mut thread_join_handles = Vec::new();

        // Broadcast transaction to all RPUs.
        for &peer_address in &self.peer_addresses {
            let message = message.clone();
            thread_join_handles.push((
                format!("Sender ({})", peer_address),
                std::thread::spawn(move || {
                    let mut sender = Sender::new(peer_address);
                    match sender.send_request(message) {
                        Ok(()) => log::debug!("Successfully sent message to peer {}", peer_address),
                        Err(err) => {
                            log::error!("Failed sending message to peer {}: {}", peer_address, err)
                        }
                    }
                }),
            ));
        }

        for (name, join_handle) in thread_join_handles {
            match join_handle.join() {
                Err(err) => log::error!("Error occurred waiting for {}: {:?}", name, err),
                Ok(()) => log::info!("Ended {}.", name),
            };
        }
=======
        self.broadcaster.broadcast(&message)?;

>>>>>>> 333f5cb2
        Ok(())
    }
}

impl Handler<ClientMessage> for Turi {
    fn handle(&self, _addr: &SocketAddr, req: ClientMessage) -> Result<Response, BoxError> {
        // handle the actual request
        let res = match req {
            ClientMessage::Ping(params) => params.handle(|_| Ok(Pong)),
            ClientMessage::Execute(params) => params.handle(|params| self.handle_execute(params)),
        };
        Ok(res?)
    }
}<|MERGE_RESOLUTION|>--- conflicted
+++ resolved
@@ -5,17 +5,11 @@
     server::{Handler, Response, Server},
     Request,
 };
-<<<<<<< HEAD
 use prellblock_client_api::{message, ClientMessage, Pong, Transaction};
-use std::net::{SocketAddr, TcpListener};
-=======
-use pinxit::Signable;
-use prellblock_client_api::{message, ClientMessage, Pong, TransactionMessage};
 use std::{
     net::{SocketAddr, TcpListener},
     sync::Arc,
 };
->>>>>>> 333f5cb2
 
 type BoxError = Box<dyn std::error::Error + Send + Sync>;
 
@@ -75,37 +69,9 @@
             }
         }
 
-<<<<<<< HEAD
         let message = crate::peer::message::Execute(peer_id, transaction.into());
-        let mut thread_join_handles = Vec::new();
-
-        // Broadcast transaction to all RPUs.
-        for &peer_address in &self.peer_addresses {
-            let message = message.clone();
-            thread_join_handles.push((
-                format!("Sender ({})", peer_address),
-                std::thread::spawn(move || {
-                    let mut sender = Sender::new(peer_address);
-                    match sender.send_request(message) {
-                        Ok(()) => log::debug!("Successfully sent message to peer {}", peer_address),
-                        Err(err) => {
-                            log::error!("Failed sending message to peer {}: {}", peer_address, err)
-                        }
-                    }
-                }),
-            ));
-        }
-
-        for (name, join_handle) in thread_join_handles {
-            match join_handle.join() {
-                Err(err) => log::error!("Error occurred waiting for {}: {:?}", name, err),
-                Ok(()) => log::info!("Ended {}.", name),
-            };
-        }
-=======
         self.broadcaster.broadcast(&message)?;
 
->>>>>>> 333f5cb2
         Ok(())
     }
 }
