--- conflicted
+++ resolved
@@ -1,20 +1,12 @@
 //! Consensus abstractions
 
 mod praftbft;
-<<<<<<< HEAD
-=======
-mod signature_list;
 mod transaction_applier;
->>>>>>> 598f726f
 
 pub use praftbft::{
     ConsensusMessage, ConsensusResponse, Error, PRaftBFT as Consensus, Queue, RingBuffer,
 };
-<<<<<<< HEAD
 pub(crate) use prellblock_client_api::consensus::{
     Block, BlockHash, BlockNumber, Body, LeaderTerm, SignatureList,
 };
-=======
-pub(crate) use signature_list::SignatureList;
-pub use transaction_applier::TransactionApplier;
->>>>>>> 598f726f
+pub use transaction_applier::TransactionApplier;