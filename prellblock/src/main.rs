#![warn(missing_docs, clippy::all, clippy::pedantic, clippy::nursery)]
#![allow(
    clippy::missing_errors_doc,
    clippy::similar_names,
    clippy::doc_markdown
)]

//! Bahndaten verlässlich und schnell in die Blockchain gepuffert - **Persistente Redundante Einheit für Langzeit-Logging über Blockchain**
//!
//! ## Overview
//!
//! `Prellblock` is a lightweight (private) logging blockchain, written in `Rust`, which is designed for datastorage purposes in a railway environment.
//! By using an replicate-order-validate-execute procedure it is assured, that data will be saved, even in case of a total failure of all but one redundant processing unit.
//! While working in full capactiy, data is stored and validated under byzantine fault tolerance. This project is carried out in cooperation with **Deutsche Bahn AG represented by DB Systel GmbH**.

use balise::server::TlsIdentity;
use futures::future;
use pinxit::Identity;
use prellblock::{
    batcher::Batcher,
    block_storage::BlockStorage,
    consensus::Consensus,
    data_broadcaster::Broadcaster,
    data_storage::DataStorage,
    if_monitoring,
    peer::{Calculator, PeerInbox, Receiver},
    reader::Reader,
    transaction_checker::TransactionChecker,
    turi::Turi,
    world_state::WorldStateService,
    RpuPrivateConfig,
};
use prellblock_client_api::{account::AccountType, consensus::GenesisTransactions};
use std::{env, fs, io, net::ToSocketAddrs, sync::Arc};
use structopt::StructOpt;
use tokio::net::TcpListener;

// https://crates.io/crates/structopt

#[derive(StructOpt, Debug)]
struct Opt {
    /// The path to the configuration file.
    config: String,
    /// The path to the genesis transactions file (only needed for the first start).
    genesis_transactions: Option<String>,
}

#[tokio::main]
async fn main() {
    pretty_env_logger::init();
    log::info!("Kitty =^.^=");

    let opt = Opt::from_args();
    log::debug!("Command line arguments: {:#?}", opt);

    // load and parse config
    let private_config_data = fs::read_to_string(opt.config).unwrap();
    let private_config: RpuPrivateConfig = toml::from_str(&private_config_data).unwrap();

    // load genesis block (if a path is given)
    let genesis_transactions = if let Some(genesis_transactions) = opt.genesis_transactions {
        let genesis_transactions_data = fs::read_to_string(genesis_transactions).unwrap();
        let genesis_transactions: GenesisTransactions =
            serde_yaml::from_str(&genesis_transactions_data).unwrap();
        Some(genesis_transactions)
    } else {
        None
    };

    let hex_identity =
        fs::read_to_string(&private_config.identity).expect("Could not load identity file.");
    let identity: Identity = hex_identity.parse().expect("Identity could not be loaded.");
    let peer_id = identity.id().clone();

    let block_storage =
        BlockStorage::new(&private_config.block_path, genesis_transactions).unwrap();
    let world_state = WorldStateService::from_block_storage(&block_storage).unwrap();

    let consensus = Consensus::new(identity, block_storage.clone(), world_state.clone()).await;

    let broadcaster = Broadcaster::new(world_state.clone());
    let broadcaster = Arc::new(broadcaster);

    let batcher = Batcher::new(broadcaster);

    let reader = Reader::new(block_storage, world_state.clone());

    // if configured correctly, the addresses for `Turi` and `PeerInbox` are in the `world_state`
    let rpu_account = world_state
        .get()
        .accounts
        .get(&peer_id)
        .expect("RPU account not found")
        .clone();

    let transaction_checker = TransactionChecker::new(world_state);

<<<<<<< HEAD
    let (turi_address, peer_address, monitoring_address) = match rpu_account.account_type {
=======
    let (turi_address, peer_address) = match &rpu_account.account_type {
>>>>>>> 41e3aefd
        AccountType::RPU {
            turi_address,
            peer_address,
            monitoring_address,
        } => (turi_address, peer_address, monitoring_address),
        _ => panic!("Given account {} is no RPU.", peer_id),
    };

<<<<<<< HEAD
    if_monitoring!({
        use prellblock::prometheus;

        // start monitoring exporter server in a new thread.
        tokio::spawn(async move {
            // FIXME: use TLS for prometheus
            // let tls_identity = load_identity_from_env(private_config.tls_id).await.unwrap();
            prometheus::run_server(monitoring_address).await
        });
    });
=======
    let resolved_addresses: Vec<_> = turi_address
        .to_socket_addrs()
        .expect("Unable to resolve turi address")
        .collect();
    let resolved_address = resolved_addresses.first().unwrap();
    let turi_address = *resolved_address;

    let resolved_addresses: Vec<_> = peer_address
        .to_socket_addrs()
        .expect("Unable to resolve peer address")
        .collect();
    let resolved_address = resolved_addresses.first().unwrap();
    let peer_address = *resolved_address;
>>>>>>> 41e3aefd

    // execute the turi in a new thread
    let turi_task = {
        let private_config = private_config.clone();
        let transaction_checker = transaction_checker.clone();

        tokio::spawn(async move {
            let tls_identity = load_identity_from_env(private_config.tls_id).await?;
            let mut listener = TcpListener::bind(turi_address).await?;
            let turi = Turi::new(tls_identity, batcher, reader, transaction_checker);
            turi.serve(&mut listener).await
        })
    };

    let data_storage = DataStorage::new(&private_config.data_path).unwrap();
    let data_storage = Arc::new(data_storage);

    let calculator = Calculator::new();
    let calculator = Arc::new(calculator.into());

    let peer_inbox = PeerInbox::new(calculator, data_storage, consensus, transaction_checker);
    let peer_inbox = Arc::new(peer_inbox);

    // execute the receiver in a new thread
    let peer_receiver_task = tokio::spawn(async move {
        let tls_identity = load_identity_from_env(private_config.tls_id).await?;
        let mut listener = TcpListener::bind(peer_address).await?;
        let receiver = Receiver::new(tls_identity, peer_inbox);
        receiver.serve(&mut listener).await
    });

    // wait for all tasks
    future::join(
        async move {
            log::error!("Turi ended: {:?}", turi_task.await);
        },
        async move {
            log::error!("Peer recceiver ended: {:?}", peer_receiver_task.await);
        },
    )
    .await;
    log::info!("Going to hunt some mice. I meant *NICE*. Bye.");
}

async fn load_identity_from_env(tls_identity_path: String) -> Result<TlsIdentity, io::Error> {
    let password = env::var("TLS_PASSWORD").unwrap_or_else(|_| "prellblock".to_string());
    balise::server::load_identity(tls_identity_path, &password).await
}<|MERGE_RESOLUTION|>--- conflicted
+++ resolved
@@ -95,11 +95,7 @@
 
     let transaction_checker = TransactionChecker::new(world_state);
 
-<<<<<<< HEAD
-    let (turi_address, peer_address, monitoring_address) = match rpu_account.account_type {
-=======
-    let (turi_address, peer_address) = match &rpu_account.account_type {
->>>>>>> 41e3aefd
+    let (turi_address, peer_address, monitoring_address) = match &rpu_account.account_type {
         AccountType::RPU {
             turi_address,
             peer_address,
@@ -108,18 +104,27 @@
         _ => panic!("Given account {} is no RPU.", peer_id),
     };
 
-<<<<<<< HEAD
-    if_monitoring!({
+    //if_monitoring!({
+
         use prellblock::prometheus;
 
+        let resolved_addresses: Vec<_> = monitoring_address
+        .to_socket_addrs()
+        .expect("Unable to resolve turi address")
+        .collect();
+        let resolved_address = resolved_addresses.first().unwrap();
+        let monitoring_address = *resolved_address;
+        
+       
         // start monitoring exporter server in a new thread.
-        tokio::spawn(async move {
+        let monitoring_task = tokio::spawn(async move {
             // FIXME: use TLS for prometheus
             // let tls_identity = load_identity_from_env(private_config.tls_id).await.unwrap();
             prometheus::run_server(monitoring_address).await
         });
-    });
-=======
+        
+        
+    //});
     let resolved_addresses: Vec<_> = turi_address
         .to_socket_addrs()
         .expect("Unable to resolve turi address")
@@ -133,7 +138,6 @@
         .collect();
     let resolved_address = resolved_addresses.first().unwrap();
     let peer_address = *resolved_address;
->>>>>>> 41e3aefd
 
     // execute the turi in a new thread
     let turi_task = {
@@ -166,13 +170,16 @@
     });
 
     // wait for all tasks
-    future::join(
+    future::join3(
         async move {
             log::error!("Turi ended: {:?}", turi_task.await);
         },
         async move {
             log::error!("Peer recceiver ended: {:?}", peer_receiver_task.await);
         },
+        async move {
+            log::error!("Monitoring ended: {:?}", monitoring_task.await);
+        }
     )
     .await;
     log::info!("Going to hunt some mice. I meant *NICE*. Bye.");
