[package]
name = "prellblock-client-api"
version = "0.1.0"
authors = [
    "Benedikt Schenkel <benedikt.schenkel@student.hpi.de>",
    "Felix Gohla <felix.gohla@student.hpi.de>",
    "Malte Andersch <malte.andersch@student.hpi.de>",
    "Martin Michaelis <code@mgjm.de>",
]
edition = "2018"
license = "MIT OR Apache-2.0"

[dependencies]
balise = { path = "../balise" }
blake2 = "0.8.1"
chrono = { version = "0.4.11", features = ["serde"] }
hexutil = "0.1.0"
newtype-enum = "0.1.0"
pinxit = { path = "../pinxit" }
<<<<<<< HEAD
postcard = { version = "0.5.0", git = "https://github.com/felix-gohla/postcard.git", branch = "master", features = ["use-std"] }
=======
postcard = { version = "0.5.0", git = "https://github.com/felix-gohla/postcard.git", rev = "d9bdfe2b", features = ["use-std"] }
>>>>>>> 181275de
serde = { version = "1.0.105", features = ["derive"] }<|MERGE_RESOLUTION|>--- conflicted
+++ resolved
@@ -17,9 +17,5 @@
 hexutil = "0.1.0"
 newtype-enum = "0.1.0"
 pinxit = { path = "../pinxit" }
-<<<<<<< HEAD
-postcard = { version = "0.5.0", git = "https://github.com/felix-gohla/postcard.git", branch = "master", features = ["use-std"] }
-=======
 postcard = { version = "0.5.0", git = "https://github.com/felix-gohla/postcard.git", rev = "d9bdfe2b", features = ["use-std"] }
->>>>>>> 181275de
 serde = { version = "1.0.105", features = ["derive"] }