[package]
name = "prellblock-client-api"
version = "0.1.0"
authors = [
    "Benedikt Schenkel <benedikt.schenkel@student.hpi.de>",
    "Felix Gohla <felix.gohla@student.hpi.de>",
    "Malte Andersch <malte.andersch@student.hpi.de>",
    "Martin Michaelis <code@mgjm.de>",
]
edition = "2018"

[dependencies]
balise = { path = "../balise" }
<<<<<<< HEAD
blake2 = "0.8.1"
chrono = { version = "0.4.11", features = ["serde"] }
hexutil = "0.1.0"
=======
chrono = { version = "0.4.11", features = ["serde"] }
newtype-enum = "0.1.0"
>>>>>>> 598f726f
pinxit = { path = "../pinxit" }
postcard = { version = "0.5.0", git = "https://github.com/felix-gohla/postcard.git#master", features = ["use-std"] }
serde = { version = "1.0.105", features = ["derive"] }<|MERGE_RESOLUTION|>--- conflicted
+++ resolved
@@ -11,14 +11,10 @@
 
 [dependencies]
 balise = { path = "../balise" }
-<<<<<<< HEAD
 blake2 = "0.8.1"
 chrono = { version = "0.4.11", features = ["serde"] }
 hexutil = "0.1.0"
-=======
-chrono = { version = "0.4.11", features = ["serde"] }
 newtype-enum = "0.1.0"
->>>>>>> 598f726f
 pinxit = { path = "../pinxit" }
 postcard = { version = "0.5.0", git = "https://github.com/felix-gohla/postcard.git#master", features = ["use-std"] }
 serde = { version = "1.0.105", features = ["derive"] }