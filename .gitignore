/target
<<<<<<< HEAD
*.local.*
=======

# macOS :(
.DS_Store

# Certificates and stuff
/certificates/*
!/certificates/generate_certificate.sh

# Identities and stuff
/config/*/*.key
/config/*/*.pub

# Data storage
/data/
>>>>>>> 859aca31
<|MERGE_RESOLUTION|>--- conflicted
+++ resolved
@@ -1,7 +1,5 @@
 /target
-<<<<<<< HEAD
 *.local.*
-=======
 
 # macOS :(
 .DS_Store
@@ -15,5 +13,4 @@
 /config/*/*.pub
 
 # Data storage
-/data/
->>>>>>> 859aca31
+/data/